import asyncio
import json
import logging
import os
from datetime import datetime
from typing import Any, Optional, Tuple

import aiohttp
import psutil
from aiohttp import web
from prometheus_client import CONTENT_TYPE_LATEST, Counter, Gauge, generate_latest

from .db_manager import DatabaseManager
from .log_setup import get_logger

logger = get_logger("health_check")


class HealthCheck:
    """
    Provides a basic health check and metrics API using aiohttp.

    Attributes:
        db_manager (DatabaseManager): An instance managing database connectivity.
        app (web.Application): The aiohttp application object.
    """

    def __init__(self, db_manager: DatabaseManager) -> None:
        """
        Initialize the HealthCheck service with the given DatabaseManager.

        Args:
            db_manager (DatabaseManager): Instance managing DB operations.
        """
        self.db_manager = db_manager
        self.app = web.Application()
<<<<<<< HEAD
=======

        # Prometheus metrics setup
        self.request_counter = Counter(
            "health_requests_total",
            "Total HTTP requests to health endpoints",
            ["endpoint"],
        )
        self.job_count_gauge = Gauge(
            "job_count",
            "Total jobs stored in the database",
        )
        self.memory_usage_gauge = Gauge(
            "memory_usage_mb",
            "Process memory usage in megabytes",
            ["type"],
        )

>>>>>>> b165bb92
        self.app.add_routes(
            [
                web.get("/health", self.health_check),
                web.get("/metrics", self.metrics),
            ]
        )

    async def health_check(self, request: web.Request) -> web.Response:
        """
        Basic health check endpoint. Verifies database connectivity and returns a JSON status object.

        Args:
            request (web.Request): Incoming HTTP request (unused).

        Returns:
            web.Response: JSON response containing health status.
        """
        self.request_counter.labels(endpoint="health").inc()
        try:
            if not self.db_manager.is_connected:
                await self.db_manager.initialize()

            job_count = await self.db_manager.get_job_count()
            self.job_count_gauge.set(job_count)
            memory = self._get_memory_usage()
            self.memory_usage_gauge.labels("rss").set(memory["rss_mb"])
            self.memory_usage_gauge.labels("vms").set(memory["vms_mb"])

            data = {
                "status": "healthy",
                "database": "connected",
                "job_count": job_count,
                "timestamp": str(datetime.now()),
            }
            return web.json_response(data)
        except Exception as e:
            logger.error(f"Health check failed: {str(e)}")
            return web.json_response(
                {
                    "status": "unhealthy",
                    "error": str(e),
                    "timestamp": str(datetime.now()),
                },
                status=500,
            )

    async def metrics(self, request: web.Request) -> web.Response:
        """
        Metrics endpoint to gather and expose custom stats about the scraper (e.g., job counts).

        Args:
            request (web.Request): Incoming HTTP request (unused).

        Returns:
            web.Response: JSON response with metrics data.
        """
        self.request_counter.labels(endpoint="metrics").inc()
        try:
<<<<<<< HEAD
            job_stats = await self.db_manager.get_job_stats()
            data = {
                "metrics": {
                    "database": job_stats,
                    "system": {"memory_usage": self._get_memory_usage()},
                },
                "timestamp": str(datetime.now()),
            }
            return web.json_response(data)
        except Exception as e:
            logger.error(f"Metrics endpoint failed: {str(e)}")
            return web.json_response(
                {
                    "status": "error",
                    "error": str(e),
                },
                status=500,
            )
=======
            job_count = await self.db_manager.get_job_count()
            self.job_count_gauge.set(job_count)
            memory = self._get_memory_usage()
            self.memory_usage_gauge.labels("rss").set(memory["rss_mb"])
            self.memory_usage_gauge.labels("vms").set(memory["vms_mb"])

            metrics_output = generate_latest()
            return web.Response(body=metrics_output, content_type=CONTENT_TYPE_LATEST)
        except Exception as e:
            logger.error(f"Metrics endpoint failed: {str(e)}")
            return web.json_response({"status": "error", "error": str(e)}, status=500)
>>>>>>> b165bb92

    def _get_memory_usage(self) -> dict:
        """
        Gather memory usage stats for the current process.

        Returns:
            dict: Dictionary of RSS and VMS usage in MB.
        """
        process = psutil.Process(os.getpid())
        return {
            "rss_mb": process.memory_info().rss / (1024 * 1024),
            "vms_mb": process.memory_info().vms / (1024 * 1024),
        }

    async def start(
        self, host: str = "0.0.0.0", port: int = 8080
    ) -> Tuple[web.AppRunner, web.TCPSite]:
        """
        Start the aiohttp server for health checks and metrics.

        Args:
            host (str): Host interface.
            port (int): Port to listen on.

        Returns:
            Tuple[web.AppRunner, web.TCPSite]: references to the created runner and site.
        """
        runner = web.AppRunner(self.app)
        await runner.setup()
        site = web.TCPSite(runner, host, port)
        await site.start()
        logger.info(f"Health check server started on http://{host}:{port}")
        return runner, site<|MERGE_RESOLUTION|>--- conflicted
+++ resolved
@@ -34,8 +34,6 @@
         """
         self.db_manager = db_manager
         self.app = web.Application()
-<<<<<<< HEAD
-=======
 
         # Prometheus metrics setup
         self.request_counter = Counter(
@@ -53,7 +51,7 @@
             ["type"],
         )
 
->>>>>>> b165bb92
+
         self.app.add_routes(
             [
                 web.get("/health", self.health_check),
@@ -112,7 +110,8 @@
         """
         self.request_counter.labels(endpoint="metrics").inc()
         try:
-<<<<<<< HEAD
+
+          
             job_stats = await self.db_manager.get_job_stats()
             data = {
                 "metrics": {
@@ -131,19 +130,7 @@
                 },
                 status=500,
             )
-=======
-            job_count = await self.db_manager.get_job_count()
-            self.job_count_gauge.set(job_count)
-            memory = self._get_memory_usage()
-            self.memory_usage_gauge.labels("rss").set(memory["rss_mb"])
-            self.memory_usage_gauge.labels("vms").set(memory["vms_mb"])
 
-            metrics_output = generate_latest()
-            return web.Response(body=metrics_output, content_type=CONTENT_TYPE_LATEST)
-        except Exception as e:
-            logger.error(f"Metrics endpoint failed: {str(e)}")
-            return web.json_response({"status": "error", "error": str(e)}, status=500)
->>>>>>> b165bb92
 
     def _get_memory_usage(self) -> dict:
         """
