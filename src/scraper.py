import aiohttp
import asyncio
import json
import traceback
import uuid
from datetime import datetime
from pathlib import Path
from typing import Any, Dict, List, Optional, Union

import pandas as pd
from tenacity import AsyncRetrying, RetryCallState, stop_after_attempt, wait_exponential
import time

from .config_manager import ConfigManager
from .config_models import APIConfig, RequestConfig, ScraperConfig, DatabaseConfig
from .db_manager import DatabaseManager
from .log_setup import get_logger


class JobScraper:
    """
    Asynchronous job scraper that fetches job listings from a specified API,
    processes them, and optionally stores them in a database or local disk.
    """

    def __init__(
        self,
        config_path: str = "config/api_config.yaml",
        save_dir: str = "job_data",
        db_manager: Optional[DatabaseManager] = None,
    ) -> None:
        """
        Initialize the JobScraper with configuration, logging, and optional DB.

        Args:
            config_path (str): Path to the YAML config file.
            save_dir (str): Directory to store data and logs (only used if saving locally).
            db_manager (Optional[DatabaseManager]): If provided, use this manager for DB operations.
        """
        self.logger = get_logger("JobScraper")

        # Load configuration (YAML + environment overrides)
        self.config_manager = ConfigManager(config_path)
        self.api_config: APIConfig = self.config_manager.api_config
        self.request_config: RequestConfig = self.config_manager.request_config
        self.scraper_config: ScraperConfig = self.config_manager.scraper_config

        # Setup directories (if local saving is needed)
        self.save_dir = Path(save_dir)
        self.save_dir.mkdir(parents=True, exist_ok=True)
        self.raw_dir = self.save_dir / "raw_data"
        self.processed_dir = self.save_dir / "processed_data"
        self.log_dir = self.save_dir / "logs"
        for d in [self.raw_dir, self.processed_dir, self.log_dir]:
            d.mkdir(parents=True, exist_ok=True)

        # Database usage config
        database_cfg: DatabaseConfig = self.scraper_config.database
        self.db_enabled = database_cfg.enabled
        self.db_manager = db_manager
        if self.db_enabled and not self.db_manager:
            # If the database is enabled but no db_manager was passed, create one
            self.logger.info(
                "Database integration enabled but no manager provided; creating one."
            )
            db_config = self.config_manager.database_config
            self.db_manager = DatabaseManager(
                connection_string=db_config.connection_string,
                schema=db_config.schema,
                batch_size=db_config.batch_size,
            )

        # API base URL + request headers
        self.base_url = self.api_config.base_url
        self.headers = self.api_config.headers

        # Tracking counters
        self.current_batch: int = 0
        self.total_jobs_scraped: int = 0
        self.failed_requests: List[int] = []

        # Concurrency limit for HTTP requests
        max_concurrent = self.scraper_config.max_concurrent_requests
        self.semaphore = asyncio.Semaphore(max_concurrent)

        self.logger.info(
            "JobScraper initialized successfully. Database Enabled? "
            f"{self.db_enabled}"
        )

    async def initialize(self) -> bool:
        """
        Initialize the scraper, including DB connections if enabled.

        Returns:
            bool: True if initialization was successful, False otherwise.
        """
        try:
            if self.db_enabled and self.db_manager:
                self.logger.info("Initializing database connection (JobScraper)...")
                success = await self.db_manager.initialize()
                if not success:
                    # If DB fails, we fallback to local file saving
                    self.logger.warning(
                        "DB initialization failed, falling back to file storage."
                    )
                    self.db_enabled = False
            return True
        except Exception as e:
            self.logger.error(f"Error during scraper initialization: {str(e)}")
            return False

    def create_payload(self, page: int = 1) -> Dict[str, Any]:
        """
        Create the request payload for a given page using the default request config.

        Args:
            page (int): Page number to fetch.

        Returns:
            Dict[str, Any]: JSON body for the POST request.
        """
        payload = dict(self.request_config.default_payload)
        payload.update(
            {
                "page": page,
                "pageSize": self.scraper_config.batch_size,
                "nextPageToken": None,
            }
        )
        return payload

    async def fetch_jobs(
        self,
        session: aiohttp.ClientSession,
        json_body: Dict[str, Any],
        page: int,
    ) -> Optional[Dict[str, Any]]:
        """
        Fetch jobs from the API with retry logic using tenacity. Each retry
        attempt and the total duration are logged for visibility.

        Args:
            session (aiohttp.ClientSession): Shared session for HTTP requests.
            json_body (Dict[str, Any]): POST body JSON for the request.
            page (int): The page number being fetched.

        Returns:
            Optional[Dict[str, Any]]: Parsed JSON data if successful, else None.
        """
<<<<<<< HEAD
        start_time = time.monotonic()
        attempt_no = 0

        def _log_before_sleep(retry_state: "RetryCallState") -> None:  # type: ignore
            self.logger.warning(
                "Request for page %s failed on attempt %s. Retrying in %.2f s",
                page,
                retry_state.attempt_number,
                retry_state.next_action.sleep,
            )

        async for attempt in AsyncRetrying(
            stop=stop_after_attempt(3),
            wait=wait_exponential(multiplier=1, min=4, max=10),
            reraise=True,
            before_sleep=_log_before_sleep,
        ):
            with attempt:
                attempt_no = attempt.retry_state.attempt_number
                self.logger.debug("Fetching page %s (attempt %s)", page, attempt_no)
                async with self.semaphore:
                    async with session.post(
                        self.base_url,
                        headers=self.headers,
                        json=json_body,
                        timeout=self.scraper_config.get("timeout", 60),
                    ) as response:
                        response.raise_for_status()
                        data = await response.json()
                        self.logger.info(
                            "Successfully fetched page %s on attempt %s in %.2f s",
                            page,
                            attempt_no,
                            time.monotonic() - start_time,
                        )
                        self.logger.debug(
                            "Retrieved %s jobs from page %s",
                            len(data.get("data", {}).get("jobPosts", [])),
                            page,
                        )
                        return data

        # If all retries fail, return None
        self.logger.error(
            "Failed to fetch page %s after %s attempts (%.2f s)",
            page,
            attempt_no,
            time.monotonic() - start_time,
        )
        return None
=======
        async with self.semaphore:
            async with session.post(
                self.base_url,
                headers=self.headers,
                json=json_body,
                timeout=self.scraper_config.timeout,
            ) as response:
                response.raise_for_status()
                data = await response.json()
                self.logger.info(f"Successfully fetched page {page}")
                self.logger.debug(
                    f"Retrieved {len(data.get('data', {}).get('jobPosts', []))} jobs from page {page}"
                )
                return data
>>>>>>> b165bb92

    async def process_jobs(self, jobs: List[Dict[str, Any]]) -> List[Dict[str, Any]]:
        """
        Validate each job before insertion. Rely on DB upsert for deduplication.

        Args:
            jobs (List[Dict[str, Any]]): Raw job data from the API.

        Returns:
            List[Dict[str, Any]]: Filtered/validated job objects.
        """
        processed = []
        for job in jobs:
            try:
                # Basic required fields check
                if not all(k in job for k in ("id", "title", "activationTime")):
                    self.logger.warning(
                        f"Skipping invalid job: {job.get('id', 'unknown')} - missing required fields"
                    )
                    continue
                processed.append(job)
            except Exception as e:
                self.logger.error(f"Error processing job: {str(e)}")
                continue
        return processed

    async def _process_jobs(self, jobs: List[Dict[str, Any]]) -> int:
        """
        Insert or upsert job data into the DB if enabled, otherwise save them to file if configured.

        Args:
            jobs (List[Dict[str, Any]]): Valid job dictionaries to store.

        Returns:
            int: Number of jobs successfully processed (upserted or saved).
        """
        if not jobs:
            return 0

        try:
            batch_id = str(uuid.uuid4())

            # If DB enabled, attempt saving to DB
            if self.db_enabled and self.db_manager:
                self.logger.info(
                    f"Saving {len(jobs)} jobs to DB in batch_id={batch_id}"
                )
                inserted_count = await self.db_manager.insert_jobs(jobs, batch_id)
                self.logger.info(
                    f"DB upsert complete: {inserted_count} jobs inserted/updated for batch {batch_id}"
                )

                # If database saving was successful, skip file saving if config demands
                if (
                    inserted_count > 0
                    and not self.config_manager.should_save_files_with_db()
                ):
                    self.logger.info(
                        "All jobs saved to DB; skipping file-based storage."
                    )
                    return inserted_count

            # If DB is not enabled OR we want to keep local backups, save to file
            self.save_batch(jobs, self.current_batch)
            self.current_batch += 1
            return len(jobs)
        except Exception as e:
            self.logger.error(f"Error in _process_jobs: {str(e)}")
            return 0

    def save_batch(self, jobs: List[Dict[str, Any]], batch_number: int) -> None:
        """
        Optionally save a batch of jobs to JSON, Parquet, and CSV files.
        Only used if config_manager.should_save_files_with_db() is True or DB is disabled.

        Args:
            jobs (List[Dict[str, Any]]): List of job items to save.
            batch_number (int): Index of the current batch.
        """
        if not jobs:
            return

        timestamp = datetime.now().strftime("%Y%m%d_%H%M%S")
        batch_name = f"batch_{batch_number:04d}_{timestamp}"

        try:
            json_path = self.raw_dir / f"{batch_name}.json"
            with open(json_path, "w", encoding="utf-8") as f:
                json.dump(jobs, f, ensure_ascii=False, indent=2)

            df = pd.json_normalize(jobs)
            parquet_path = self.processed_dir / f"{batch_name}.parquet"
            df.to_parquet(parquet_path, index=False)

            csv_path = self.processed_dir / f"{batch_name}.csv"
            df.to_csv(csv_path, index=False, encoding="utf-8")

            self.logger.info(
                f"Saved batch {batch_number} with {len(jobs)} jobs locally. "
                f"Total jobs scraped so far: {self.total_jobs_scraped}"
            )
        except Exception as e:
            self.logger.error(f"Error saving batch {batch_number}: {str(e)}")
            self.logger.error(traceback.format_exc())

    async def scrape(self) -> None:
        """
        Main scraping loop. Fetch pages until no more data or hitting max_pages / empty pages.
        """
        async with aiohttp.ClientSession() as session:
            page = 1
            batch_num = 1
            current_batch_jobs: List[Dict[str, Any]] = []
            max_pages = self.scraper_config.max_pages

            consecutive_empty_pages = 0
            max_empty_pages = self.scraper_config.max_empty_pages

            while page <= max_pages:
                try:
                    payload = self.create_payload(page=page)
                    result = await self.fetch_jobs(session, payload, page)

                    if not result or not result.get("data", {}).get("jobPosts"):
                        self.logger.info(
                            f"No more jobs found on page {page}, stopping."
                        )
                        break

                    jobs = result["data"]["jobPosts"]
                    self.logger.info(f"Retrieved {len(jobs)} jobs from page {page}")

                    if not jobs:
                        consecutive_empty_pages += 1
                        self.logger.info(
                            f"Empty page {page}, consecutive empties: {consecutive_empty_pages}"
                        )
                        if consecutive_empty_pages >= max_empty_pages:
                            self.logger.info(
                                f"Reached {max_empty_pages} consecutive empty pages; stopping scrape."
                            )
                            break
                        page += 1
                        continue

                    processed_jobs = await self.process_jobs(jobs)
                    if processed_jobs:
                        consecutive_empty_pages = 0
                        current_batch_jobs.extend(processed_jobs)

                        job_batch_size = self.scraper_config.jobs_per_batch
                        # Once we have enough jobs to form a full batch, insert them
                        if len(current_batch_jobs) >= job_batch_size:
                            processed_count = await self._process_jobs(
                                current_batch_jobs
                            )
                            self.total_jobs_scraped += processed_count

                            # Save state
                            await self._save_batch_with_state(
                                current_batch_jobs, batch_num, page
                            )
                            batch_num += 1
                            current_batch_jobs = []
                    else:
                        consecutive_empty_pages += 1
                        self.logger.info(
                            f"No valid new jobs, consecutive empties: {consecutive_empty_pages}"
                        )
                        if consecutive_empty_pages >= max_empty_pages:
                            break

                    page += 1
                    await asyncio.sleep(self.scraper_config.sleep_time)

                except Exception as e:
                    await self._handle_error(page, e)
<<<<<<< HEAD
                    if len(self.failed_requests) >= self.scraper_config.get(
                        "max_retries", 5
                    ):
=======
                    if len(self.failed_requests) >= self.scraper_config.max_retries:
>>>>>>> b165bb92
                        self.logger.error(f"Too many failed requests, stopping.")
                        break
                    await asyncio.sleep(self.scraper_config.error_sleep_time)

            # Handle any leftover jobs in final batch
            if current_batch_jobs:
                processed_count = await self._process_jobs(current_batch_jobs)
                self.total_jobs_scraped += processed_count
                await self._save_batch_with_state(current_batch_jobs, batch_num, page)

            await self._log_final_statistics(pages_processed=page - 1)

    async def _save_batch_with_state(
        self, jobs: List[Dict[str, Any]], batch_num: int, current_page: int
    ) -> None:
        """
        Save the current state to config_manager after processing a batch of jobs.

        Args:
            jobs (List[Dict[str, Any]]): The list of processed jobs in the batch.
            batch_num (int): The batch number index.
            current_page (int): The last page processed for this batch.
        """
        current_state = {
            "last_page_scraped": current_page,
            "total_jobs_scraped": self.total_jobs_scraped,
            "last_batch_num": batch_num,
            "last_run": datetime.now().isoformat(),
        }
        self.config_manager.save_state(current_state)
        self.logger.debug(
            f"Updated state after batch {batch_num} on page {current_page}"
        )

    async def _log_final_statistics(self, pages_processed: int) -> None:
        """
        Output final scraping statistics to logs and update config_manager.

        Args:
            pages_processed (int): Number of pages processed in this run.
        """
        stats = {
            "total_jobs_scraped": self.total_jobs_scraped,
            "pages_processed": pages_processed,
            "failed_requests": len(self.failed_requests),
            "end_time": datetime.now().isoformat(),
        }
        self.logger.info("Scraping completed. Final statistics:")
        for k, v in stats.items():
            self.logger.info(f"{k}: {v}")

        try:
            self.config_manager.save_state(
                {"last_run_stats": stats, "scraping_complete": True}
            )
        except Exception as e:
            self.logger.error(f"Failed to save final statistics: {str(e)}")

    async def _handle_error(self, page: int, error: Exception) -> None:
        """
        Handle scraping errors by logging, tracking state, and scheduling a retry if needed.

        Args:
            page (int): The page number where the error occurred.
            error (Exception): The exception thrown.
        """
        self.logger.error(f"Error on page {page}: {str(error)}")
        self.logger.error(traceback.format_exc())
        self.failed_requests.append(page)

        error_state = {
            "last_error": {
                "page": page,
                "error": str(error),
                "timestamp": datetime.now().isoformat(),
            },
            "failed_requests": self.failed_requests,
        }
        try:
            self.config_manager.save_state(error_state)
        except Exception as ex:
            self.logger.error(f"Failed to save error state: {str(ex)}")

        # If it's likely a network or timeout error, we can retry
        if isinstance(error, (aiohttp.ClientError, asyncio.TimeoutError)):
            retry_delay = self.scraper_config.error_sleep_time
            self.logger.info(f"Will retry page {page} after {retry_delay} seconds.")
            await asyncio.sleep(retry_delay)
        else:
            self.logger.error("Unrecoverable error encountered. Stopping.")
            raise

    async def run(self) -> Dict[str, Union[int, str]]:
        """
        A convenience method to initialize, start scraping, and handle cleanup.

        Returns:
            Dict[str, Union[int, str]]: Final scraping statistics.
        """
        try:
            self.logger.info("Starting job scraper run().")
            await self.initialize()
            await self.scrape()
            self.logger.info("Job scraper completed successfully.")
            return {
                "total_jobs": self.total_jobs_scraped,
                "pages_processed": self.current_batch,
                "status": "completed",
            }
        except Exception as e:
            self.logger.error(f"Error during scraper execution: {str(e)}")
            self.logger.error(traceback.format_exc())
            return {
                "total_jobs": 0,
                "pages_processed": 0,
                "status": "failed",
                "error": str(e),
            }
        finally:
            # Close DB connections if used
            if self.db_enabled and self.db_manager:
                await self.db_manager.close()<|MERGE_RESOLUTION|>--- conflicted
+++ resolved
@@ -148,7 +148,7 @@
         Returns:
             Optional[Dict[str, Any]]: Parsed JSON data if successful, else None.
         """
-<<<<<<< HEAD
+
         start_time = time.monotonic()
         attempt_no = 0
 
@@ -199,22 +199,6 @@
             time.monotonic() - start_time,
         )
         return None
-=======
-        async with self.semaphore:
-            async with session.post(
-                self.base_url,
-                headers=self.headers,
-                json=json_body,
-                timeout=self.scraper_config.timeout,
-            ) as response:
-                response.raise_for_status()
-                data = await response.json()
-                self.logger.info(f"Successfully fetched page {page}")
-                self.logger.debug(
-                    f"Retrieved {len(data.get('data', {}).get('jobPosts', []))} jobs from page {page}"
-                )
-                return data
->>>>>>> b165bb92
 
     async def process_jobs(self, jobs: List[Dict[str, Any]]) -> List[Dict[str, Any]]:
         """
@@ -392,13 +376,11 @@
 
                 except Exception as e:
                     await self._handle_error(page, e)
-<<<<<<< HEAD
+
                     if len(self.failed_requests) >= self.scraper_config.get(
                         "max_retries", 5
                     ):
-=======
-                    if len(self.failed_requests) >= self.scraper_config.max_retries:
->>>>>>> b165bb92
+
                         self.logger.error(f"Too many failed requests, stopping.")
                         break
                     await asyncio.sleep(self.scraper_config.error_sleep_time)
