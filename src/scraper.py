import aiohttp
import asyncio
import json
import traceback
import uuid
from datetime import datetime
from pathlib import Path
from typing import Any, Dict, List, Optional, Union

import pandas as pd
from tenacity import AsyncRetrying, RetryCallState, stop_after_attempt, wait_exponential
import time

from .config_manager import ConfigManager
from .config_models import APIConfig, RequestConfig, ScraperConfig, DatabaseConfig
from .db_manager import DatabaseManager
from .log_setup import get_logger


class JobScraper:
    """
    Asynchronous job scraper that fetches job listings from a specified API,
    processes them, and optionally stores them in a database or local disk.
    """

    def __init__(
        self,
        config_path: str = "config/api_config.yaml",
        save_dir: str = "job_data",
        db_manager: Optional[DatabaseManager] = None,
    ) -> None:
        """
        Initialize the JobScraper with configuration, logging, and optional DB.

        Args:
            config_path (str): Path to the YAML config file.
            save_dir (str): Directory to store data and logs (only used if saving locally).
            db_manager (Optional[DatabaseManager]): If provided, use this manager for DB operations.
        """
        self.logger = get_logger("JobScraper")

        # Load configuration (YAML + environment overrides)
        self.config_manager = ConfigManager(config_path)
        self.api_config: APIConfig = self.config_manager.api_config
        self.request_config: RequestConfig = self.config_manager.request_config
        self.scraper_config: ScraperConfig = self.config_manager.scraper_config

        # Setup directories (if local saving is needed)
        self.save_dir = Path(save_dir)
        self.save_dir.mkdir(parents=True, exist_ok=True)
        self.raw_dir = self.save_dir / "raw_data"
        self.processed_dir = self.save_dir / "processed_data"
        self.log_dir = self.save_dir / "logs"
        for d in [self.raw_dir, self.processed_dir, self.log_dir]:
            d.mkdir(parents=True, exist_ok=True)

        # Database usage config
        database_cfg: DatabaseConfig = self.scraper_config.database
        self.db_enabled = database_cfg.enabled
        self.db_manager = db_manager
        if self.db_enabled and not self.db_manager:
            # If the database is enabled but no db_manager was passed, create one
            self.logger.info(
                "Database integration enabled but no manager provided; creating one."
            )
            db_config = self.config_manager.database_config
            self.db_manager = DatabaseManager(
                connection_string=db_config.connection_string,
                schema=db_config.schema,
                batch_size=db_config.batch_size,
            )

        # API base URL + request headers
        self.base_url = self.api_config.base_url
        self.headers = self.api_config.headers

        # Tracking counters
        self.current_batch: int = 0
        self.total_jobs_scraped: int = 0
        self.failed_requests: List[int] = []
        self.pages_processed: int = 0

        # Concurrency limit for HTTP requests
        max_concurrent = self.scraper_config.max_concurrent_requests
        self.semaphore = asyncio.Semaphore(max_concurrent)

        self.logger.info(
            "JobScraper initialized successfully. Database Enabled? "
            f"{self.db_enabled}"
        )

    async def initialize(self) -> bool:
        """
        Initialize the scraper, including DB connections if enabled.

        Returns:
            bool: True if initialization was successful, False otherwise.
        """
        try:
            if self.db_enabled and self.db_manager:
                self.logger.info("Initializing database connection (JobScraper)...")
                success = await self.db_manager.initialize()
                if not success:
                    # If DB fails, we fallback to local file saving
                    self.logger.warning(
                        "DB initialization failed, falling back to file storage."
                    )
                    self.db_enabled = False
            return True
        except Exception as e:
            self.logger.error(f"Error during scraper initialization: {str(e)}")
            return False

    def create_payload(self, page: int = 1) -> Dict[str, Any]:
        """
        Create the request payload for a given page using the default request config.

        Args:
            page (int): Page number to fetch.

        Returns:
            Dict[str, Any]: JSON body for the POST request.
        """
        payload = dict(self.request_config.default_payload)
        payload.update(
            {
                "page": page,
                "pageSize": self.scraper_config.batch_size,
                "nextPageToken": None,
            }
        )
        return payload

    async def fetch_jobs(
        self,
        session: aiohttp.ClientSession,
        json_body: Dict[str, Any],
        page: int,
    ) -> Optional[Dict[str, Any]]:
        """
        Fetch jobs from the API with retry logic using tenacity. Each retry
        attempt and the total duration are logged for visibility.

        Args:
            session (aiohttp.ClientSession): Shared session for HTTP requests.
            json_body (Dict[str, Any]): POST body JSON for the request.
            page (int): The page number being fetched.

        Returns:
            Optional[Dict[str, Any]]: Parsed JSON data if successful, else None.
        """

        start_time = time.monotonic()
        attempt_no = 0

        def _log_before_sleep(retry_state: "RetryCallState") -> None:  # type: ignore
            self.logger.warning(
                "Request for page %s failed on attempt %s. Retrying in %.2f s",
                page,
                retry_state.attempt_number,
                retry_state.next_action.sleep,
            )

        async for attempt in AsyncRetrying(
            stop=stop_after_attempt(3),
            wait=wait_exponential(multiplier=1, min=4, max=10),
            reraise=True,
            before_sleep=_log_before_sleep,
        ):
            with attempt:
                attempt_no = attempt.retry_state.attempt_number
                self.logger.debug("Fetching page %s (attempt %s)", page, attempt_no)
                async with self.semaphore:
                    async with session.post(
                        self.base_url,
                        headers=self.headers,
                        json=json_body,
                        timeout=self.scraper_config.get("timeout", 60),
                    ) as response:
                        response.raise_for_status()
                        data = await response.json()
                        self.logger.info(
                            "Successfully fetched page %s on attempt %s in %.2f s",
                            page,
                            attempt_no,
                            time.monotonic() - start_time,
                        )
                        self.logger.debug(
                            "Retrieved %s jobs from page %s",
                            len(data.get("data", {}).get("jobPosts", [])),
                            page,
                        )
                        return data

        # If all retries fail, return None
        self.logger.error(
            "Failed to fetch page %s after %s attempts (%.2f s)",
            page,
            attempt_no,
            time.monotonic() - start_time,
        )
        return None

    async def process_jobs(self, jobs: List[Dict[str, Any]]) -> List[Dict[str, Any]]:
        """
        Validate each job before insertion. Rely on DB upsert for deduplication.

        Args:
            jobs (List[Dict[str, Any]]): Raw job data from the API.

        Returns:
            List[Dict[str, Any]]: Filtered/validated job objects.
        """
        processed = []
        for job in jobs:
            try:
                # Basic required fields check
                if not all(k in job for k in ("id", "title", "activationTime")):
                    self.logger.warning(
                        f"Skipping invalid job: {job.get('id', 'unknown')} - missing required fields"
                    )
                    continue
                processed.append(job)
            except Exception as e:
                self.logger.error(f"Error processing job: {str(e)}")
                continue
        return processed

    async def _process_jobs(self, jobs: List[Dict[str, Any]]) -> int:
        """
        Insert or upsert job data into the DB if enabled, otherwise save them to file if configured.

        Args:
            jobs (List[Dict[str, Any]]): Valid job dictionaries to store.

        Returns:
            int: Number of jobs successfully processed (upserted or saved).
        """
        if not jobs:
            return 0

        try:
            batch_id = str(uuid.uuid4())

            # If DB enabled, attempt saving to DB
            if self.db_enabled and self.db_manager:
                self.logger.info(
                    f"Saving {len(jobs)} jobs to DB in batch_id={batch_id}"
                )
                inserted_count = await self.db_manager.insert_jobs(jobs, batch_id)
                self.logger.info(
                    f"DB upsert complete: {inserted_count} jobs inserted/updated for batch {batch_id}"
                )

                # If database saving was successful, skip file saving if config demands
                if (
                    inserted_count > 0
                    and not self.config_manager.should_save_files_with_db()
                ):
                    self.logger.info(
                        "All jobs saved to DB; skipping file-based storage."
                    )
                    return inserted_count

            # If DB is not enabled OR we want to keep local backups, save to file
            self.save_batch(jobs, self.current_batch)
            self.current_batch += 1
            return len(jobs)
        except Exception as e:
            self.logger.error(f"Error in _process_jobs: {str(e)}")
            return 0

    def save_batch(self, jobs: List[Dict[str, Any]], batch_number: int) -> None:
        """
        Optionally save a batch of jobs to JSON, Parquet, and CSV files.
        Only used if config_manager.should_save_files_with_db() is True or DB is disabled.

        Args:
            jobs (List[Dict[str, Any]]): List of job items to save.
            batch_number (int): Index of the current batch.
        """
        if not jobs:
            return

        timestamp = datetime.now().strftime("%Y%m%d_%H%M%S")
        batch_name = f"batch_{batch_number:04d}_{timestamp}"

        try:
            json_path = self.raw_dir / f"{batch_name}.json"
            with open(json_path, "w", encoding="utf-8") as f:
                json.dump(jobs, f, ensure_ascii=False, indent=2)

            df = pd.json_normalize(jobs)
            parquet_path = self.processed_dir / f"{batch_name}.parquet"
            df.to_parquet(parquet_path, index=False)

            csv_path = self.processed_dir / f"{batch_name}.csv"
            df.to_csv(csv_path, index=False, encoding="utf-8")

            self.logger.info(
                f"Saved batch {batch_number} with {len(jobs)} jobs locally. "
                f"Total jobs scraped so far: {self.total_jobs_scraped}"
            )
        except Exception as e:
            self.logger.error(f"Error saving batch {batch_number}: {str(e)}")
            self.logger.error(traceback.format_exc())

    async def scrape(self) -> None:
        """
        Main scraping loop. Fetch pages until no more data or hitting max_pages / empty pages.
        """
        async with aiohttp.ClientSession() as session:
            page = 1
            batch_num = 1
            current_batch_jobs: List[Dict[str, Any]] = []
            max_pages = self.scraper_config.max_pages

            consecutive_empty_pages = 0
            max_empty_pages = self.scraper_config.max_empty_pages

            while page <= max_pages:
                try:
                    payload = self.create_payload(page=page)
                    result = await self.fetch_jobs(session, payload, page)

                    if not result or not result.get("data", {}).get("jobPosts"):
                        self.logger.info(
                            f"No more jobs found on page {page}, stopping."
                        )
                        break

                    jobs = result["data"]["jobPosts"]
                    self.logger.info(f"Retrieved {len(jobs)} jobs from page {page}")

                    if not jobs:
                        consecutive_empty_pages += 1
                        self.logger.info(
                            f"Empty page {page}, consecutive empties: {consecutive_empty_pages}"
                        )
                        if consecutive_empty_pages >= max_empty_pages:
                            self.logger.info(
                                f"Reached {max_empty_pages} consecutive empty pages; stopping scrape."
                            )
                            break
                        page += 1
                        continue

                    processed_jobs = await self.process_jobs(jobs)
                    if processed_jobs:
                        consecutive_empty_pages = 0
                        current_batch_jobs.extend(processed_jobs)

                        job_batch_size = self.scraper_config.jobs_per_batch
                        # Once we have enough jobs to form a full batch, insert them
                        if len(current_batch_jobs) >= job_batch_size:
                            processed_count = await self._process_jobs(
                                current_batch_jobs
                            )
                            self.total_jobs_scraped += processed_count

                            # Save state
                            await self._save_batch_with_state(
                                current_batch_jobs, batch_num, page
                            )
                            batch_num += 1
                            current_batch_jobs = []
                    else:
                        consecutive_empty_pages += 1
                        self.logger.info(
                            f"No valid new jobs, consecutive empties: {consecutive_empty_pages}"
                        )
                        if consecutive_empty_pages >= max_empty_pages:
                            break

                    page += 1
                    await asyncio.sleep(self.scraper_config.sleep_time)

                except Exception as e:
                    await self._handle_error(page, e)

                    if len(self.failed_requests) >= self.scraper_config.get(
                        "max_retries", 5
                    ):

                        self.logger.error(f"Too many failed requests, stopping.")
                        break
                    await asyncio.sleep(self.scraper_config.error_sleep_time)

            # Handle any leftover jobs in final batch
            if current_batch_jobs:
                processed_count = await self._process_jobs(current_batch_jobs)
                self.total_jobs_scraped += processed_count
<<<<<<< HEAD
                # Use the last successfully processed page for state tracking
                await self._save_batch_with_state(
                    current_batch_jobs, batch_num, page - 1
                )
=======
                await self._save_batch_with_state(current_batch_jobs, batch_num, page)
>>>>>>> 7af2b07c
            self.pages_processed = page - 1
            await self._log_final_statistics(pages_processed=self.pages_processed)

    async def _save_batch_with_state(
        self, jobs: List[Dict[str, Any]], batch_num: int, current_page: int
    ) -> None:
        """
        Save the current state to config_manager after processing a batch of jobs.

        Args:
            jobs (List[Dict[str, Any]]): The list of processed jobs in the batch.
            batch_num (int): The batch number index.
            current_page (int): The last page processed for this batch.
        """
        current_state = {
            "last_page_scraped": current_page,
            "total_jobs_scraped": self.total_jobs_scraped,
            "last_batch_num": batch_num,
            "last_run": datetime.now().isoformat(),
        }
        self.config_manager.save_state(current_state)
        self.logger.debug(
            f"Updated state after batch {batch_num} on page {current_page}"
        )

    async def _log_final_statistics(self, pages_processed: int) -> None:
        """
        Output final scraping statistics to logs and update config_manager.

        Args:
            pages_processed (int): Number of pages processed in this run.
        """
        stats = {
            "total_jobs_scraped": self.total_jobs_scraped,
            "pages_processed": pages_processed,
            "failed_requests": len(self.failed_requests),
            "end_time": datetime.now().isoformat(),
        }
        self.logger.info("Scraping completed. Final statistics:")
        for k, v in stats.items():
            self.logger.info(f"{k}: {v}")

        try:
            self.config_manager.save_state(
                {"last_run_stats": stats, "scraping_complete": True}
            )
        except Exception as e:
            self.logger.error(f"Failed to save final statistics: {str(e)}")

    async def _handle_error(self, page: int, error: Exception) -> None:
        """
        Handle scraping errors by logging, tracking state, and scheduling a retry if needed.

        Args:
            page (int): The page number where the error occurred.
            error (Exception): The exception thrown.
        """
        self.logger.error(f"Error on page {page}: {str(error)}")
        self.logger.error(traceback.format_exc())
        self.failed_requests.append(page)

        error_state = {
            "last_error": {
                "page": page,
                "error": str(error),
                "timestamp": datetime.now().isoformat(),
            },
            "failed_requests": self.failed_requests,
        }
        try:
            self.config_manager.save_state(error_state)
        except Exception as ex:
            self.logger.error(f"Failed to save error state: {str(ex)}")

        # If it's likely a network or timeout error, we can retry
        if isinstance(error, (aiohttp.ClientError, asyncio.TimeoutError)):
            retry_delay = self.scraper_config.error_sleep_time
            self.logger.info(f"Will retry page {page} after {retry_delay} seconds.")
            await asyncio.sleep(retry_delay)
        else:
            self.logger.error("Unrecoverable error encountered. Stopping.")
            raise

    async def run(self) -> Dict[str, Union[int, str]]:
        """
        A convenience method to initialize, start scraping, and handle cleanup.

        Returns:
            Dict[str, Union[int, str]]: Final scraping statistics.
        """
        try:
            self.logger.info("Starting job scraper run().")
            await self.initialize()
            await self.scrape()
            self.logger.info("Job scraper completed successfully.")
            return {
                "total_jobs": self.total_jobs_scraped,
                "pages_processed": self.pages_processed,
                "status": "completed",
            }
        except Exception as e:
            self.logger.error(f"Error during scraper execution: {str(e)}")
            self.logger.error(traceback.format_exc())
            return {
                "total_jobs": 0,
                "pages_processed": 0,
                "status": "failed",
                "error": str(e),
            }
        finally:
            # Close DB connections if used
            if self.db_enabled and self.db_manager:
                await self.db_manager.close()<|MERGE_RESOLUTION|>--- conflicted
+++ resolved
@@ -390,14 +390,11 @@
             if current_batch_jobs:
                 processed_count = await self._process_jobs(current_batch_jobs)
                 self.total_jobs_scraped += processed_count
-<<<<<<< HEAD
                 # Use the last successfully processed page for state tracking
                 await self._save_batch_with_state(
                     current_batch_jobs, batch_num, page - 1
                 )
-=======
-                await self._save_batch_with_state(current_batch_jobs, batch_num, page)
->>>>>>> 7af2b07c
+
             self.pages_processed = page - 1
             await self._log_final_statistics(pages_processed=self.pages_processed)
 
