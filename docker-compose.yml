version: '3.9'

services:
  scraper:
    build:
      context: .
      dockerfile: Dockerfile
    container_name: job_scraper
    volumes:
      - ./job_data:/app/job_data
      - ./config:/app/config
    environment:
      - SCRAPER_ENV=production
      - TZ=Asia/Tehran
      - POSTGRES_HOST=${POSTGRES_HOST:-db}
      - POSTGRES_PORT=${POSTGRES_PORT:-5432}
      - POSTGRES_DB=${POSTGRES_DB:-jobsdb}
      - POSTGRES_USER=${POSTGRES_USER:-jobuser}
      - POSTGRES_PASSWORD_FILE=/run/secrets/db_password
      - ENABLE_CRON=true
      - RUN_ON_START=true
      - LOG_LEVEL=INFO
    secrets:
      - db_password
    depends_on:
      db:
        condition: service_healthy

    # Expose health check and Prometheus metrics ports
    ports:
      - "8081:8081"
      - "8080:8080"
    deploy:
      resources:
        limits:
          memory: 2G
          cpus: '1'
        reservations:
          memory: 1G
          cpus: '0.5'
    restart: unless-stopped
    logging:
      driver: "json-file"
      options:
        max-size: "100m"
        max-file: "3"
    healthcheck:
      test: ["CMD", "curl", "-f", "http://localhost:8080/health"]
      interval: 1m
      timeout: 10s
      retries: 3
      start_period: 30s
    networks:
      - scraper-network

  db:
    image: postgres:15-alpine
    container_name: job_db
    volumes:
      - postgres_data:/var/lib/postgresql/data
      - ./init-db:/docker-entrypoint-initdb.d
    environment:
      - POSTGRES_DB=${POSTGRES_DB:-jobsdb}
      - POSTGRES_USER=${POSTGRES_USER:-jobuser}
      - POSTGRES_PASSWORD_FILE=/run/secrets/db_password
      - POSTGRES_INITDB_ARGS="--data-checksums"
    secrets:
      - db_password
    ports:
      - "5432:5432"
    deploy:
      resources:
        limits:
          memory: 1G
        reservations:
          memory: 512M
    restart: unless-stopped
    healthcheck:
      test: ["CMD-SHELL", "pg_isready -U jobuser -d jobsdb"]
      interval: 10s
      timeout: 5s
      retries: 5
    networks:
      - scraper-network
    shm_size: 256m

  pgadmin:
    image: dpage/pgadmin4
    container_name: job_pgadmin
    environment:
      - PGADMIN_DEFAULT_EMAIL=admin@example.com
      - PGADMIN_DEFAULT_PASSWORD_FILE=/run/secrets/pgadmin_password
      - PGADMIN_CONFIG_SERVER_MODE=False
    secrets:
      - pgadmin_password
    ports:
      - "5050:80"
    depends_on:
      db:
        condition: service_healthy
    restart: unless-stopped
    volumes:
      - pgadmin_data:/var/lib/pgadmin
    networks:
      - scraper-network
    healthcheck:
      test: ["CMD", "wget", "-O", "-", "http://localhost/misc/ping"]
      interval: 30s
      timeout: 10s
      retries: 3
      start_period: 30s

  superset:
    image: apache/superset:latest
    container_name: superset_app
    environment:
      - ADMIN_PASSWORD=admin
      - SUPERSET_SECRET_KEY=change_me
      - APP_DB_HOST=${POSTGRES_HOST:-db}
      - APP_DB_PORT=${POSTGRES_PORT:-5432}
      - APP_DB_NAME=${POSTGRES_DB:-jobsdb}
      - APP_DB_USER=${POSTGRES_USER:-jobuser}
      - APP_DB_PASSWORD_FILE=/run/secrets/db_password
<<<<<<< HEAD
      - PIP_ADDITIONAL_REQUIREMENTS=psycopg2-binary
=======
>>>>>>> 1529b013
    depends_on:
      db:
        condition: service_healthy
    volumes:
      - superset_home:/app/superset_home
      - ./superset-init.sh:/app/superset-init.sh
      - ./scripts:/app/scripts:ro
<<<<<<< HEAD
=======

>>>>>>> 1529b013
    ports:
      - "8088:8088"
    command: ["/bin/bash", "/app/superset-init.sh"]
    networks:
      - scraper-network
    secrets:
      - db_password

volumes:
  postgres_data:
    name: job_postgres_data
  pgadmin_data:
    name: job_pgadmin_data
  superset_home:
    name: job_superset_home

networks:
  scraper-network:
    driver: bridge

secrets:
  db_password:
    file: ./secrets/db_password.txt
  pgadmin_password:
    file: ./secrets/pgadmin_password.txt<|MERGE_RESOLUTION|>--- conflicted
+++ resolved
@@ -121,10 +121,8 @@
       - APP_DB_NAME=${POSTGRES_DB:-jobsdb}
       - APP_DB_USER=${POSTGRES_USER:-jobuser}
       - APP_DB_PASSWORD_FILE=/run/secrets/db_password
-<<<<<<< HEAD
       - PIP_ADDITIONAL_REQUIREMENTS=psycopg2-binary
-=======
->>>>>>> 1529b013
+
     depends_on:
       db:
         condition: service_healthy
@@ -132,10 +130,7 @@
       - superset_home:/app/superset_home
       - ./superset-init.sh:/app/superset-init.sh
       - ./scripts:/app/scripts:ro
-<<<<<<< HEAD
-=======
-
->>>>>>> 1529b013
+      
     ports:
       - "8088:8088"
     command: ["/bin/bash", "/app/superset-init.sh"]
