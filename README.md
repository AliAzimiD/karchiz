# Job Scraper

## Overview
A Python 3.11+ asynchronous application that scrapes job postings from remote APIs and stores them in a PostgreSQL database or local files (JSON, CSV, Parquet). Deployable via Docker for robust scheduling (cron-based) and containerized observability.

## Directory Structure

```
job_scraper/
├── Dockerfile
├── docker-compose.yml
├── main.py
├── src/
│   ├── log_setup.py        # Central logging config
│   ├── scraper.py
│   ├── scheduler.py
│   ├── db_manager.py
│   ├── config_manager.py
│   └── health.py
├── tests/
│   ├── test_db_manager.py
│   └── test_scraper.py
└── ...
```

## Major Components
1. **`main.py`**  
   - Sets up resources, runs the scraper, logs results, triggers graceful shutdown.
2. **`scraper.py`**: `JobScraper`  
   - Fetches paginated data from configured API, handles retries, saves results.
3. **`db_manager.py`**: `DatabaseManager`  
   - Manages async DB access (bulk upsert with temp tables), plus stats & batch tracking.
4. **`config_manager.py`**: `ConfigManager`  
   - Loads YAML config, merges environment overrides, saves “scraper_state.json”.
5. **`health.py`**: `HealthCheck`  
   - Exposes `aiohttp`-based endpoints for health and metrics checks.
6. **`log_setup.py`** (newly added)  
   - Centralized logging logic to be imported by other modules.
7. **`scheduler.py`**: `JobScraperScheduler`
   - Repeated scheduled runs of the scraper in a loop.

## Scraper Data Flow

The following diagram outlines how a single run of the scraper processes data:

```
JobScraper.run()
    |
    v
  initialize()
    |
    v
  scrape()
    |
    v
  fetch_jobs()  ->  process_jobs()  ->  _process_jobs()
                                    /                \
                           insert_jobs()          save_batch()
                                    \                /
                                    _save_batch_with_state()
                                              |
                                              v
                                 _log_final_statistics()
```

`fetch_jobs()` retrieves raw pages from the API. `process_jobs()` validates and
filters records. `_process_jobs()` writes the cleaned jobs to the database via
`insert_jobs()` (or `save_batch()` when storing locally). After each batch,
`_save_batch_with_state()` persists progress and finally
`_log_final_statistics()` records summary metrics.

## Setup & Installation

### Docker & Kubernetes Deployment
Container images live under `docker/`.
For local compose use:
```
make build
make start
```

For Kubernetes:
```
kubectl apply -f k8s/
```

Leader election requires RBAC permissions to create a Lease.

### Deploying on Ubuntu 22.04 VPS
Spin up an Ubuntu 22.04 server and install Docker:

```bash
sudo apt update
<<<<<<< HEAD
sudo apt install -y git docker.io
sudo systemctl enable --now docker
```

Install the Docker Compose V2 plugin manually:

```bash
mkdir -p ~/.docker/cli-plugins
curl -SL https://github.com/docker/compose/releases/download/v2.27.0/docker-compose-linux-x86_64 -o ~/.docker/cli-plugins/docker-compose
chmod +x ~/.docker/cli-plugins/docker-compose
docker compose version
```

=======

sudo apt install -y git docker.io docker-compose-plugin
sudo systemctl enable --now docker
```

>>>>>>> 08b43993
Clone the repository and start the stack:

```bash
git clone https://github.com/AliAzimiD/karchiz.git
cd karchiz
make build
make start
```

Ensure ports **8088** (Superset) and **8080** (metrics) are open in your firewall.
Adjust environment variables in `.env` or `docker-compose.yml` to match your
server settings. Once the containers are up, visit
`http://<SERVER_IP>:8088` for Superset and
`http://<SERVER_IP>:8080/metrics` for Prometheus scraping.

### Local Development
1. `python -m venv venv && source venv/bin/activate`
2. `pip install -r requirements.txt`
3. `python main.py`

## Testing
The project uses `pytest` with the `pytest-asyncio` plugin. Both packages are
included in `requirements.txt`.

Before running the tests make sure all dependencies are installed:

```bash
pip install -r requirements.txt
```

If Codex doesn't have internet access you can prepare a `setup.sh` script to
install the packages during container startup.

Run tests from the repository root with:

```bash
pytest --asyncio-mode=auto --cov=src --cov-report=html
```

Before running the tests, make sure the Python dependencies are installed:

```bash
pip install -r requirements.txt
```

If Codex does not have internet access when your environment is created,
consider placing the install command in a `setup.sh` script so the required
packages can be preinstalled during container setup.

### Configuration
The main settings live in `config/api_config.yaml`. Database credentials are
loaded from `POSTGRES_*` variables or Docker secrets so no passwords live in the
repository. You can override the API endpoint by setting the environment
variable `API_BASE_URL`.

CI/CD
Minimal example in `.github/workflows/ci.yml` sets up mypy checks, lint,
bandit, tests and code coverage.

## Data Visualization with Superset
This project integrates [Apache Superset](https://superset.apache.org/) for exploring the scraped
PostgreSQL data. Start the service with:

```bash
docker compose up -d superset
```

The `superset` service executes `superset-init.sh` which upgrades the Superset
database, creates the default `admin` account and runs the helper script
`scripts/create_superset_connection.py` to automatically register the
`jobsdb` database connection. The script reads the database password from the
file specified by `APP_DB_PASSWORD_FILE` (set in `docker-compose.yml` to
`/run/secrets/db_password` which maps to `secrets/db_password.txt`) and exports
it as `APP_DB_PASSWORD` for Superset.

If you need to connect Superset to a different PostgreSQL instance, set the
`APP_DB_URI` environment variable for the `superset` service. When provided, this
full SQLAlchemy URI overrides the individual host and credential variables. The
helper script now verifies the connection before registering it with Superset and
logs any connection errors for easier debugging.

Once running, visit `http://localhost:${SUPERSET_PORT}` (default
`http://localhost:8088`) and log in
using the default credentials `admin`/`admin`. Superset is pre-configured to
connect to the `jobsdb` database so you can start building charts immediately.
The container installs the PostgreSQL driver at startup using
`PIP_ADDITIONAL_REQUIREMENTS=psycopg2-binary`.


## Monitoring
`health.py` exposes `/health` and `/metrics`. The `/metrics` endpoint now serves Prometheus-formatted metrics using `prometheus_client`.

When running with the provided Docker Compose file, the metrics are exposed on
`SCRAPER_PORT` (default `8080`), so a Prometheus server can scrape metrics from
`http://localhost:${SCRAPER_PORT}/metrics`.

Integration with Prometheus or other monitoring solutions is straightforward—just add a scrape job pointing at the above URL.

## Security & Secrets
Uses Docker secrets for the database password. For advanced production, adopt
AWS Secrets Manager, Vault, or another secure secret source.

## License
[Specify your license here, e.g. MIT]
<|MERGE_RESOLUTION|>--- conflicted
+++ resolved
@@ -91,7 +91,7 @@
 
 ```bash
 sudo apt update
-<<<<<<< HEAD
+
 sudo apt install -y git docker.io
 sudo systemctl enable --now docker
 ```
@@ -105,13 +105,7 @@
 docker compose version
 ```
 
-=======
-
-sudo apt install -y git docker.io docker-compose-plugin
-sudo systemctl enable --now docker
-```
-
->>>>>>> 08b43993
+
 Clone the repository and start the stack:
 
 ```bash
