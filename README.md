--- conflicted
+++ resolved
@@ -91,11 +91,8 @@
 
 ```bash
 sudo apt update
-<<<<<<< HEAD
+
 sudo apt install -y git docker.io docker-compose-plugin
-=======
-sudo apt install -y git docker.io docker-compose
->>>>>>> 05ed2123
 sudo systemctl enable --now docker
 ```
 
